--- conflicted
+++ resolved
@@ -22,19 +22,11 @@
 
 docker login -e="${QUAY_EMAIL}" -u "${QUAY_USERNAME}" -p "${QUAY_PASSWORD}" quay.io
 
-<<<<<<< HEAD
-if [[ -n "${TRAVIS_TAG}" ]]; then
+if [[ "${TRAVIS_TAG}" =~ ^v[0-9]\.[0-9]\.[0-9][a-z]*$ ]]; then
     echo "Pushing images with tags '${TRAVIS_TAG}' and 'latest'."
     VERSION="${TRAVIS_TAG}" MUTABLE_TAG="latest" make push
-elif [[ "${TRAVIS_PULL_REQUEST}" == "false" && "${TRAVIS_BRANCH}" == "master" ]]; then
+elif [[ "${TRAVIS_BRANCH}" == "master" ]]; then
     echo "Pushing images with default tags (git sha and 'canary')."
-=======
-if [[ "${TRAVIS_TAG}" =~ ^v[0-9]\.[0-9]\.[0-9][a-z]*$ ]]; then
-    echo "Pushing images with tag ${TRAVIS_TAG}."
-    VERSION="${TRAVIS_TAG}" make push
-elif [[ "${TRAVIS_BRANCH}" == "master" ]]; then
-    echo "Pushing images with sha tag."
->>>>>>> 257d8699
     make push
 else
     echo "Nothing to deploy"
